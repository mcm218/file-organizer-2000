--- conflicted
+++ resolved
@@ -216,7 +216,6 @@
 .assistant-message,
 .user-message {
   user-select: text;
-<<<<<<< HEAD
 }
 
 .user-message {
@@ -281,6 +280,8 @@
 
 .tiptap p {
   margin: 0;
+    :first-child {
+    margin-top: 0;
 }
 
 /* Miscellaneous */
@@ -289,11 +290,6 @@
 }
 
 
-/* Basic editor styles */
-.tiptap {
-  :first-child {
-    margin-top: 0;
-  }
 
   .mention {
     background-color: var(--interactive-accent);
@@ -301,76 +297,4 @@
     box-decoration-break: clone;
     color: var(--color-base-10);
     padding: 0.2rem 0.3rem;
-  }
-=======
-}
-
-.user-message {
-  background-color: var(--background-secondary);
-}
-
-/* Chat Input Form Styles */
-.chat-input-form {
-  display: flex;
-  align-items: flex-end;
-  margin-top: 1rem;
-  margin-bottom: 1rem;
-}
-
-.chat-input-form button {
-  align-self: flex-end;
-  height: 2.37rem;
-  width: 2.85rem;
-  padding: 0.5rem;
-}
-
-.chat-input-form button:hover {
-  background-color: var(--interactive-accent);
-  color: white;
-}
-
-.chat-input-form button svg {
-  width: 1.5rem;
-  height: 1.5rem;
-}
-
-/* Error Message Styles */
-.error-message {
-  padding: 10px;
-  margin: 0;
-  background-color: #f8d7da;
-  color: #721c24;
-  border: 1px solid #f5c6cb;
-  border-radius: 4px;
-}
-
-/* Tiptap Editor Styles */
-.tiptap-wrapper {
-  flex-grow: 1;
-  margin-right: 0.5rem;
-}
-
-.tiptap {
-  border: 1px solid var(--background-modifier-border);
-  border-radius: 4px;
-  padding: 8px;
-  min-height: 20px;
-  max-height: 500px;
-  overflow-y: auto;
-  background-color: var(--background-primary);
-}
-
-.tiptap:focus {
-  outline: none;
-  border-color: var(--interactive-accent);
-}
-
-.tiptap p {
-  margin: 0;
-}
-
-/* Miscellaneous */
-.retry-button {
-  margin-top: 0.5rem;
->>>>>>> c483c44a
-}+  }