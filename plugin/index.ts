import {
  Plugin,
  Notice,
  TFolder,
  TFile,
  TAbstractFile,
  moment,
  WorkspaceLeaf,
  normalizePath,
  loadPdfJs,
  requestUrl,
} from "obsidian";
import { logMessage, formatToSafeName } from "../utils";
import { FileOrganizerSettingTab } from "./views/configuration/tabs";
import {
  ASSISTANT_VIEW_TYPE,
  AssistantViewWrapper,
} from "./views/organizer";
import Jimp from "jimp";
import {
  FileOrganizerSettings,
  DEFAULT_SETTINGS,
} from "./settings";

import {
  classifyDocumentRouter,
  createNewFolderRouter,
  extractTextFromImageRouter,
  fetchChunksForConceptRouter,
  formatDocumentContentRouter,
  generateAliasVariationsRouter,
  generateDocumentTitleRouter,
  generateRelationshipsRouter,
  generateTagsRouter,
  guessRelevantFolderRouter,
  identifyConceptsAndFetchChunksRouter,
  identifyConceptsRouter,
} from "./aiServiceRouter";
import { registerEventHandlers } from "./handlers/eventHandlers";
import { registerCommandHandlers } from "./handlers/commandHandlers";
import {
  ensureFolderExists,
  checkAndCreateFolders,
  checkAndCreateTemplates,
  moveFile,
  getAllFolders,
} from "./fileUtils";
import { checkLicenseKey } from "./apiUtils";
import { AIChatView } from "./views/ai-chat/view";
import { makeApiRequest } from "./apiUtils";
<<<<<<< HEAD
=======

>>>>>>> 2a1381fb
type TagCounts = {
  [key: string]: number;
};

const validImageExtensions = ["png", "jpg", "jpeg", "gif", "svg", "webp"];
const validAudioExtensions = [
  "mp3",
  "mp4",
  "mpeg",
  "mpga",
  "m4a",
  "wav",
  "webm",
];
export const validMediaExtensions = [
  ...validImageExtensions,
  ...validAudioExtensions,
];
const validTextExtensions = ["md", "txt"];

const validExtensions = [
  ...validMediaExtensions,
  ...validTextExtensions,
  "pdf",
];

const isValidExtension = (extension: string) => {
  if (!validExtensions.includes(extension)) {
    new Notice("Sorry, FileOrganizer does not support this file type.");
    return false;
  }
  return true;
};
// determine sever url

export interface FileMetadata {
  instructions: {
    shouldClassify: boolean;
    shouldAppendAlias: boolean;
    shouldAppendSimilarTags: boolean;
  };
  classification?: string;
  originalText: string;
  originalPath: string | undefined;
  originalName: string;
  aiFormattedText: string;
  newName: string;
  newPath: string;
  markAsProcessed: boolean;
  shouldCreateMarkdownContainer: boolean;
  aliases: string[];
  similarTags: string[];
}

export default class FileOrganizer extends Plugin {
  settings: FileOrganizerSettings;

  async loadSettings() {
    this.settings = Object.assign({}, DEFAULT_SETTINGS, await this.loadData());
  }

  async isLicenseKeyValid(key: string): Promise<boolean> {
    try {
      const isValid = await checkLicenseKey(this.getServerUrl(), key);
      this.settings.isLicenseValid = isValid;
      this.settings.API_KEY = key;
      await this.saveSettings();
      return isValid;
    } catch (error) {
      console.error("Error checking API key:", error);
      this.settings.isLicenseValid = false;
      await this.saveSettings();
      return false;
    }
  }

  async checkLicenseOnLoad() {
    if (this.settings.isLicenseValid && this.settings.API_KEY) {
      await this.isLicenseKeyValid(this.settings.API_KEY);
    }
  }

  getServerUrl(): string {
    const serverUrl = this.settings.enableSelfHosting
      ? this.settings.selfHostingURL
      : "https://app.fileorganizer2000.com";

    logMessage(`Using server URL: ${serverUrl}`);

    return serverUrl;
  }

  // all files in inbox will go through this function
  async processFileV2(originalFile: TFile, oldPath?: string): Promise<void> {
    try {
      new Notice(`Looking at ${originalFile.basename}`, 3000);

      if (
        !originalFile.extension ||
        !isValidExtension(originalFile.extension)
      ) {
        return;
      }

      await this.checkAndCreateFolders();

      const text = await this.getTextFromFile(originalFile);

      const instructions = await this.generateInstructions(originalFile);
      const metadata = await this.generateMetadata(
        originalFile,
        instructions,
        text,
        oldPath
      );
      await this.executeInstructions(metadata, originalFile, text);
    } catch (error) {
      new Notice(`Error processing ${originalFile.basename}`, 3000);
      new Notice(error.message, 6000);
      console.error(error);
    }
  }

  async generateInstructions(
    file: TFile
  ): Promise<FileMetadata["instructions"]> {
    const shouldClassify = this.settings.enableDocumentClassification;
    const shouldAppendAlias = this.settings.enableAliasGeneration;
    const shouldAppendSimilarTags = this.settings.useSimilarTags;

    return {
      shouldClassify,
      shouldAppendAlias,
      shouldAppendSimilarTags,
    };
  }

  async generateMetadata(
    file: TFile,
    instructions: FileMetadata["instructions"],
    textToFeedAi: string,
    oldPath?: string
  ): Promise<FileMetadata> {
    const documentName = await this.generateNameFromContent(
      textToFeedAi,
      file.basename
    );

    const classificationResult = instructions.shouldClassify
      ? await this.classifyAndFormatDocumentV2(file, textToFeedAi)
      : null;

    const classification = classificationResult?.type;
    const aiFormattedText = classificationResult?.formattedText || "";

    // Determine the folder path based on formatted content (if available) or original content
    const newPath = await this.getAIClassifiedFolder(
      classification && aiFormattedText ? aiFormattedText : textToFeedAi,
      file.path
    );

    const aliases = instructions.shouldAppendAlias
      ? await this.generateAliasses(documentName, textToFeedAi)
      : [];

    const similarTags = instructions.shouldAppendSimilarTags
      ? await this.getSimilarTags(textToFeedAi, documentName, false)
      : [];

    return {
      instructions,
      classification,
      originalText: textToFeedAi,
      originalPath: oldPath,
      originalName: file.basename,
      aiFormattedText,
      shouldCreateMarkdownContainer:
        validMediaExtensions.includes(file.extension) ||
        file.extension === "pdf",
      markAsProcessed: true,
      newName: documentName,
      newPath,
      aliases,
      similarTags,
    };
  }

  async identifyConceptsAndFetchChunks(content: string) {
    try {
      const result = await identifyConceptsAndFetchChunksRouter(
        content,
        this.settings.usePro,
        this.getServerUrl(),
        this.settings.API_KEY
      );
      return result;
    } catch (error) {
      console.error("Error in identifyConceptsAndFetchChunks:", error);
      new Notice("An error occurred while processing the document.", 6000);
      throw error;
    }
  }

  async retrieveFileToModify(originalFile: TFile, isMedia: boolean) {
    if (isMedia) {
      this.appendToCustomLogFile(`Created markdown find to annotate media`);
      return await this.app.vault.create(
        `${this.settings.defaultDestinationPath}/${originalFile.basename}.md`,
        ""
      );
    }

    return originalFile;
  }

  async executeInstructions(
    metadata: FileMetadata,
    fileBeingProcessed: TFile,
    text: string
  ): Promise<void> {
    // Create a new markdown file in default folder
    const fileToOrganize = await this.retrieveFileToModify(
      fileBeingProcessed,
      metadata.shouldCreateMarkdownContainer
    );

    // If it's a brand new markdown file it should be annotated
    if (metadata.shouldCreateMarkdownContainer) {
      await this.app.vault.modify(fileToOrganize, text);
      this.appendToCustomLogFile(
        `Annotated ${metadata.shouldCreateMarkdownContainer ? "media" : "file"
        } [[${metadata.newName}]]`
      );
    }

    // If it should be classified/formatted
    if (metadata.instructions.shouldClassify && metadata.classification) {
      const backupFile = await this.backupTheFileAndAddReferenceToCurrentFile(
        fileToOrganize
      );
      await this.app.vault.modify(fileToOrganize, metadata.aiFormattedText);
      await this.appendBackupLinkToCurrentFile(fileToOrganize, backupFile);

      this.appendToCustomLogFile(
        `Classified [[${metadata.newName}]] as ${metadata.classification} and formatted it with [[${this.settings.templatePaths}/${metadata.classification}]]`
      );
    }

    // append the attachment as a reference to audio, image, or pdf files.
    if (metadata.shouldCreateMarkdownContainer) {
      const mediaFile = fileBeingProcessed;
      await this.moveToAttachmentFolder(mediaFile, metadata.newName);
      this.appendToCustomLogFile(
        `Moved [[${mediaFile.basename}.${mediaFile.extension}]] to attachments folders`
      );
      await this.appendAttachment(fileToOrganize, mediaFile);
      this.appendToCustomLogFile(`Added attachment to [[${metadata.newName}]]`);
    }

    // Move the file to its new location
    await this.moveFile(fileToOrganize, metadata.newName, metadata.newPath);
    this.appendToCustomLogFile(
      `Renamed ${metadata.originalName} to [[${fileToOrganize.basename}]]`
    );
    this.appendToCustomLogFile(
      `Organized [[${fileToOrganize.basename}]] into ${metadata.newPath}`
    );

    // Handle similar tags
    if (
      metadata.instructions.shouldAppendSimilarTags &&
      metadata.similarTags.length > 0
    ) {
      for (const tag of metadata.similarTags) {
        await this.appendTag(fileToOrganize, tag);
      }
      this.appendToCustomLogFile(
        `Appended similar tags to [[${fileToOrganize.basename}]]`
      );
    }
  }

  async generateAliasses(name: string, content: string): Promise<string[]> {
    return await generateAliasVariationsRouter(
      name,
      content,
      this.settings.usePro,
      this.getServerUrl(),
      this.settings.API_KEY
    );
  }

  async createMetadataFile(file: TFile, metadata: Record<string, any>) {
    const metadataFolderPath = "_FileOrganizer2000/.metadata";
    await this.ensureFolderExists(metadataFolderPath);

    const metadataFilePath = `${metadataFolderPath}/.${file.basename}.json`;
    const metadataContent = JSON.stringify(metadata, null, 2);

    await this.app.vault.create(metadataFilePath, metadataContent);
  }

  async formatContentV2(
    file: TFile,
    content: string,
    formattingInstruction: string
  ): Promise<string> {
    try {
      const formattedContent = await formatDocumentContentRouter(
        content,
        formattingInstruction,
        this.settings.usePro,
        this.getServerUrl(),
        this.settings.API_KEY
      );
      return formattedContent;
    } catch (error) {
      console.error("Error formatting content:", error); // Added error logging
      new Notice("An error occurred while formatting the content.", 6000); // Added user notice
    }
    return "";
  }
  async classifyAndFormatDocumentV2(file: TFile, content: string) {
    try {
      const classification = await this.classifyContent(content, file.basename);
      if (classification) {
        const formattedText = await this.formatContentV2(
          file,
          content,
          classification.formattingInstruction
        );
        return {
          type: classification.type,
          formattingInstruction: classification.formattingInstruction,
          formattedText,
        };
      }
      return null;
    } catch (error) {
      console.error("Error in classifyAndFormatDocumentV2:", error);
      new Notice(
        "An error occurred while classifying and formatting the document.",
        6000
      );
      return null;
    }
  }
  async appendBackupLinkToCurrentFile(currentFile: TFile, backupFile: TFile) {
    const backupLink = `\n\n---\n[[${backupFile.path} | Link to original file]]`;

    await this.app.vault.append(currentFile, backupLink);
  }

  async formatContent(
    file: TFile,
    content: string,
    formattingInstruction: string
  ): Promise<void> {
    try {
      new Notice("Formatting content...", 3000);

      // Backup the file before formatting and get the backup file
      const backupFile = await this.backupTheFileAndAddReferenceToCurrentFile(
        file
      );

      let formattedContent = "";
      const updateCallback = async (partialContent: string) => {
        formattedContent = partialContent;
        await this.app.vault.modify(file, formattedContent);
      };

      await this.formatStream(
        content,
        formattingInstruction,
        this.settings.usePro,
        this.getServerUrl(),
        this.settings.API_KEY,
        updateCallback
      );
      this.appendBackupLinkToCurrentFile(file, backupFile);

      new Notice("Content formatted successfully", 3000);
    } catch (error) {
      console.error("Error formatting content:", error);
      new Notice("An error occurred while formatting the content.", 6000);
    }
  }
  async createFileInInbox(content: string): Promise<void> {
    const fileName = `chunk_${Date.now()}.md`;
    const filePath = `${this.settings.pathToWatch}/${fileName}`;
    await this.app.vault.create(filePath, content);
    await this.processFileV2(
      this.app.vault.getAbstractFileByPath(filePath) as TFile
    );
  }

  async identifyConcepts(content: string): Promise<string[]> {
    return await identifyConceptsRouter(
      content,
      this.settings.usePro,
      this.getServerUrl(),
      this.settings.API_KEY
    );
  }

  async fetchChunkForConcept(
    content: string,
    concept: string
  ): Promise<{ content: string }> {
    return await fetchChunksForConceptRouter(
      content,
      concept,
      this.settings.usePro,
      this.getServerUrl(),
      this.settings.API_KEY
    );
  }
  // we use this to keep track if we have already processed a file vs not
  // to indicate it to our users (aka they won't need to send it to inbox again)
  async tagAsProcessed(file: TFile) {
    if (!this.settings.processedTag) {
      return;
    }
    const tag = "#fo2k";
    this.appendTag(file, tag);
  }

  async getClassifications(): Promise<
    { type: string; formattingInstruction: string }[]
  > {
    const templateFolder = this.app.vault.getAbstractFileByPath(
      this.settings.templatePaths
    );

    if (!templateFolder || !(templateFolder instanceof TFolder)) {
      console.error("Template folder not found or is not a valid folder.");
      return [];
    }

    const templateFiles: TFile[] = templateFolder.children.filter(
      file => file instanceof TFile
    ) as TFile[];

    const classifications = await Promise.all(
      templateFiles.map(async file => ({
        type: file.basename,
        formattingInstruction: await this.app.vault.read(file),
      }))
    );

    return classifications;
  }
  async extractTextFromPDF(file: TFile): Promise<string> {
    const pdfjsLib = await loadPdfJs(); // Ensure PDF.js is loaded
    try {
      const arrayBuffer = await this.app.vault.readBinary(file);
      const bytes = new Uint8Array(arrayBuffer);
      const doc = await pdfjsLib.getDocument({ data: bytes }).promise;
      let text = "";
      for (let pageNum = 1; pageNum <= Math.min(doc.numPages, 10); pageNum++) {
        const page = await doc.getPage(pageNum);
        const textContent = await page.getTextContent();
        text += textContent.items.map(item => item.str).join(" ");
      }
      return text;
    } catch (error) {
      console.error(`Error extracting text from PDF: ${error}`);
      return "";
    }
  }
  async formatStream(
    content: string,
    formattingInstruction: string,
    usePro: boolean,
    serverUrl: string,
    apiKey: string,
    updateCallback: (partialContent: string) => void
  ): Promise<string> {
    const response = await fetch(`${serverUrl}/api/format-stream`, {
      method: "POST",
      headers: {
        "Content-Type": "application/json",
        Authorization: `Bearer ${apiKey}`,
      },
      body: JSON.stringify({
        content,
        formattingInstruction,
      }),
    });

    if (!response.ok) {
      throw new Error(`Formatting failed: ${response.statusText}`);
    }

    const reader = response.body?.getReader();
    const decoder = new TextDecoder();
    let formattedContent = "";

    while (true) {
      const { done, value } = (await reader?.read()) ?? {
        done: true,
        value: undefined,
      };
      if (done) break;

      const chunk = decoder.decode(value, { stream: true });
      formattedContent += chunk;
      updateCallback(formattedContent);
    }

    return formattedContent;
  }
  async transcribeAudio(
    audioBuffer: ArrayBuffer,
    fileExtension: string,
    {
      usePro,
      serverUrl,
      fileOrganizerApiKey,
      openAIApiKey,
    }: {
      usePro: boolean;
      serverUrl: string;
      fileOrganizerApiKey: string;
      openAIApiKey: string;
    }
  ): Promise<Response> {
    const formData = new FormData();
    const blob = new Blob([audioBuffer], { type: `audio/${fileExtension}` });
    formData.append("audio", blob, `audio.${fileExtension}`);
    formData.append("fileExtension", fileExtension);
    // const newServerUrl = "http://localhost:3001/transcribe";
    const newServerUrl =
      "https://file-organizer-2000-production.up.railway.app/transcribe";
    const response = await fetch(newServerUrl, {
      method: "POST",
      body: formData,
      headers: {
        Authorization: `Bearer ${fileOrganizerApiKey}`,
        // "Content-Type": "multipart/form-data",
      },
    });
    if (!response.ok) {
      const errorData = await response.json();
      throw new Error(`Transcription failed: ${errorData.error}`);
    }
    return response;
  }

  async generateTranscriptFromAudio(
    file: TFile
  ): Promise<AsyncIterableIterator<string>> {
    new Notice(
      `Generating transcription for ${file.basename}. This may take a few minutes.`,
      8000
    );
    try {
      const audioBuffer = await this.app.vault.readBinary(file);
      const response = await this.transcribeAudio(audioBuffer, file.extension, {
        usePro: this.settings.usePro,
        serverUrl: this.getServerUrl(),
        fileOrganizerApiKey: this.settings.API_KEY,
        openAIApiKey: this.settings.openAIApiKey,
      });

      if (!response.body) {
        throw new Error("Response body is null");
      }

      const reader = response.body.getReader();

      async function* generateTranscript() {
        while (true) {
          const { done, value } = await reader.read();
          if (done) break;
          yield new TextDecoder().decode(value);
        }
      }

      new Notice(`Transcription started for ${file.basename}`, 5000);
      return generateTranscript();
    } catch (e) {
      console.error("Error generating transcript", e);
      new Notice("Error generating transcript", 3000);
      throw e;
    }
  }

  async classifyContent(
    content: string,
    name: string
  ): Promise<{ type: string; formattingInstruction: string } | null> {
    const classifications = await this.getClassifications();
    const templateNames = classifications.map(c => c.type);

    const documentType = await classifyDocumentRouter(
      content,
      name,
      templateNames,
      this.settings.usePro,
      this.getServerUrl(),
      this.settings.API_KEY
    );

    logMessage("documentType", documentType);

    const selectedClassification = classifications.find(
      c => c.type.toLowerCase() === documentType.toLowerCase()
    );

    if (selectedClassification) {
      return {
        type: selectedClassification.type,
        formattingInstruction: selectedClassification.formattingInstruction,
      };
    }

    return null;
  }

  /* experimental above until further notice */

  async organizeFile(file: TFile, content: string) {
    const destinationFolder = await this.getAIClassifiedFolder(
      content,
      file.path
    );
    new Notice(`Most similar folder: ${destinationFolder}`, 3000);
    await this.moveFile(file, file.basename, destinationFolder);
  }

  // let's unpack this into processFileV2
  async renameTagAndOrganize(file: TFile, content: string, fileName: string) {
    const destinationFolder = await this.getAIClassifiedFolder(
      content,
      file.path
    );
    new Notice(`Most similar folder: ${destinationFolder}`, 3000);
    await this.appendAlias(file, file.basename);
    await this.moveFile(file, fileName, destinationFolder);
    await this.appendSimilarTags(content, file);
  }

  async showAssistantSidebar() {
    this.app.workspace.detachLeavesOfType(ASSISTANT_VIEW_TYPE);

    await this.app.workspace.getRightLeaf(false).setViewState({
      type: ASSISTANT_VIEW_TYPE,
      active: true,
    });

    this.app.workspace.revealLeaf(
      this.app.workspace.getLeavesOfType(ASSISTANT_VIEW_TYPE)[0]
    );
  }

  async getTextFromFile(file: TFile): Promise<string> {
    switch (true) {
      case file.extension === "md":
        return await this.app.vault.read(file);
      case file.extension === "pdf": {
        const pdfContent = await this.extractTextFromPDF(file);
        return pdfContent;
      }
      case validImageExtensions.includes(file.extension):
        return await this.generateImageAnnotation(file);
      case validAudioExtensions.includes(file.extension):
        return await this.generateTranscriptFromAudio(file);
      default:
        throw new Error(`Unsupported file type: ${file.extension}`);
    }
  }

  // adds an attachment to a file using the ![[attachment]] syntax
  async appendAttachment(markdownFile: TFile, attachmentFile: TFile) {
    await this.app.vault.append(
      markdownFile,
      `\n\n![[${attachmentFile.name}]]`
    );
  }
  async appendToFrontMatter(file: TFile, key: string, value: string) {
    await this.app.fileManager.processFrontMatter(file, frontmatter => {
      if (!frontmatter.hasOwnProperty(key)) {
        frontmatter[key] = [value];
      } else if (!Array.isArray(frontmatter[key])) {
        frontmatter[key] = [frontmatter[key], value];
      } else {
        frontmatter[key].push(value);
      }
    });
  }

  async appendAlias(file: TFile, alias: string) {
    this.appendToFrontMatter(file, "aliases", alias);
  }

  async checkAndCreateFolders() {
    await checkAndCreateFolders(this.app, this.settings);
  }

  async checkAndCreateTemplates() {
    await checkAndCreateTemplates(this.app, this.settings);
  }

  async ensureFolderExists(folderPath: string) {
    await ensureFolderExists(this.app, folderPath);
  }

  async moveFile(
    file: TFile,
    humanReadableFileName: string,
    destinationFolder = ""
  ) {
    return await moveFile(
      this.app,
      file,
      humanReadableFileName,
      destinationFolder
    );
  }
  // rn used to provide aichat contex
  getAllUserMarkdownFiles(): TFile[] {
    const settingsPaths = [
      this.settings.pathToWatch,
      this.settings.defaultDestinationPath,
      this.settings.attachmentsPath,
      this.settings.backupFolderPath,
    ];
    const allFiles = this.app.vault.getMarkdownFiles();
    // remove any file path that is part of the settingsPath
    const allFilesFiltered = allFiles.filter(
      file => !settingsPaths.some(path => file.path.includes(path))
    );

    return allFilesFiltered;
  }

  getAllFolders(): string[] {
    const allFolders = getAllFolders(this.app);

    // if ignoreFolders includes * then return all folders
    if (this.settings.ignoreFolders.includes("*")) {
      return [];
    }

    return allFolders
      .filter(folder => !this.settings.ignoreFolders.includes(folder))
      .filter(folder => folder !== this.settings.pathToWatch)
      .filter(folder => folder !== this.settings.defaultDestinationPath)
      .filter(folder => folder !== this.settings.attachmentsPath)
      .filter(folder => folder !== this.settings.backupFolderPath)
      .filter(folder => folder !== this.settings.templatePaths);
  }

  async getSimilarFiles(fileToCheck: TFile): Promise<string[]> {
    if (!fileToCheck) {
      return [];
    }

    const activeFileContent = await this.app.vault.read(fileToCheck);
    logMessage("activeFileContent", activeFileContent);
    const settingsPaths = [
      this.settings.pathToWatch,
      this.settings.defaultDestinationPath,
      this.settings.attachmentsPath,
      this.settings.logFolderPath,
      this.settings.templatePaths,
    ];
    const allFiles = this.app.vault.getMarkdownFiles();
    // remove any file path that is part of the settingsPath
    const allFilesFiltered = allFiles.filter(
      file =>
        !settingsPaths.some(path => file.path.includes(path)) &&
        file.path !== fileToCheck.path
    );

    const fileContents = allFilesFiltered.map(file => ({
      name: file.path,
    }));

    const similarFiles = await generateRelationshipsRouter(
      activeFileContent,
      fileContents,
      this.settings.usePro,
      this.getServerUrl(),
      this.settings.API_KEY
    );

    return similarFiles.filter(
      (file: string) =>
        !settingsPaths.some(path => file.includes(path)) &&
        !this.settings.ignoreFolders.includes(file)
    );
  }

  async moveToAttachmentFolder(file: TFile, newFileName: string) {
    const destinationFolder = this.settings.attachmentsPath;
    return await this.moveFile(file, newFileName, destinationFolder);
  }

  async generateNameFromContent(
    content: string,
    currentName: string
  ): Promise<string> {

    const renameInstructions = this.settings.renameInstructions;
    logMessage("renameInstructions", renameInstructions);
    const name = await generateDocumentTitleRouter(
      content,
      currentName,
      this.settings.usePro,
      this.getServerUrl(),
      this.settings.API_KEY,
      renameInstructions
    );
    return formatToSafeName(name);
  }

  async generateMultipleNamesFromContent(content: string, currentName: string): Promise<string[]> {
    const renameInstructions = this.settings.renameInstructions;
    const response = await makeApiRequest(() =>
      requestUrl({
        url: `${this.getServerUrl()}/api/title/multiple`,
        method: "POST",
        contentType: "application/json",
        body: JSON.stringify({
          document: content,
          renameInstructions,
          currentName,
        }),
        throw: false,
        headers: {
          Authorization: `Bearer ${this.settings.API_KEY}`,
        },
      })
    );
    const { titles } = await response.json;
    return titles;
  }

  async compressImage(fileContent: Buffer): Promise<Buffer> {
    const image = await Jimp.read(fileContent);

    // Check if the image is bigger than 1000 pixels in either width or height
    if (image.getWidth() > 1000 || image.getHeight() > 1000) {
      // Resize the image to a maximum of 1000x1000 while preserving aspect ratio
      image.scaleToFit(1000, 1000);
    }

    const resizedImage = await image.getBufferAsync(Jimp.MIME_PNG);
    return resizedImage;
  }

  isWebP(fileContent: Buffer): boolean {
    // Check if the file starts with the WebP signature
    return (
      fileContent.slice(0, 4).toString("hex") === "52494646" &&
      fileContent.slice(8, 12).toString("hex") === "57454250"
    );
  }

  // main.ts
  async generateImageAnnotation(file: TFile, customPrompt?: string) {
    new Notice(
      `Generating annotation for ${file.basename} this can take up to a minute`,
      8000
    );

    const arrayBuffer = await this.app.vault.readBinary(file);
    const fileContent = Buffer.from(arrayBuffer);
    const imageSize = fileContent.byteLength;
    const imageSizeInMB2 = imageSize / (1024 * 1024);
    logMessage(`Image size: ${imageSizeInMB2.toFixed(2)} MB`);

    let processedArrayBuffer: ArrayBuffer;

    if (!this.isWebP(fileContent)) {
      // Compress the image if it's not a WebP
      const resizedImage = await this.compressImage(fileContent);
      processedArrayBuffer = resizedImage.buffer;
    } else {
      // If it's a WebP, use the original file content directly
      processedArrayBuffer = arrayBuffer;
    }

    const processedContent = await extractTextFromImageRouter(
      processedArrayBuffer,
      this.settings.usePro,
      this.getServerUrl(),
      this.settings.API_KEY
    );

    return processedContent;
  }

  async getBacklog() {
    const allFiles = this.app.vault.getFiles();
    const pendingFiles = allFiles.filter(file =>
      file.path.includes(this.settings.pathToWatch)
    );
    return pendingFiles;
  }
  async processBacklog() {
    const pendingFiles = await this.getBacklog();
    for (const file of pendingFiles) {
      await this.processFileV2(file);
    }
  }
  async getSimilarTags(content: string, fileName: string, useAiTags: boolean): Promise<string[]> {
    const tags: string[] = await this.getAllVaultTags();

    if (tags.length === 0) {
      console.log("No tags found");
      return [];
    }

    if (!useAiTags) {
      // Use the existing tags from the vault
      return await generateTagsRouter(
        content,
        fileName,
        tags,
        this.settings.usePro,
        this.getServerUrl(),
        this.settings.API_KEY
      );
    } else {
      // Generate popular tags and select from them
      return await generateTagsRouter(
        content,
        fileName,
        useAiTags ? [] : tags,
        this.settings.usePro,
        this.getServerUrl(),
        this.settings.API_KEY
      );
    }
  }

  async getExistingTags(
    content: string,
    fileName: string,
    vaultTags: string[]
  ): Promise<string[]> {
    const response = await makeApiRequest(() =>
      requestUrl({
        url: `${this.getServerUrl()}/api/tags/existing`,
        method: "POST",
        contentType: "application/json",
        body: JSON.stringify({ content, fileName, vaultTags }),
        throw: false,
        headers: {
          Authorization: `Bearer ${this.settings.API_KEY}`,
        },
      })
    );
    const { generatedTags } = await response.json;
    return generatedTags;
  }

  async getNewTags(content: string, fileName: string): Promise<string[]> {
    const response = await makeApiRequest(() =>
      requestUrl({
        url: `${this.getServerUrl()}/api/tags/new`,
        method: "POST",
        contentType: "application/json",
        body: JSON.stringify({ content, fileName }),
        throw: false,
        headers: {
          Authorization: `Bearer ${this.settings.API_KEY}`,
        }
      })
    );
    const { generatedTags } = await response.json;
    return generatedTags;
  }

  async getAllVaultTags(): Promise<string[]> {
    // Fetch all tags from the vault
    // @ts-ignore
    const tags: TagCounts = this.app.metadataCache.getTags();

    // If no tags are found, return an empty array
    if (Object.keys(tags).length === 0) {
      logMessage("No tags found");
      return [];
    }

    // Sort tags by their occurrence count in descending order
    const sortedTags = Object.entries(tags).sort((a, b) => b[1] - a[1]);

    // Return the list of sorted tags
    return sortedTags.map(tag => tag[0]);
  }

  isTFolder(file: TAbstractFile): file is TFolder {
    return file instanceof TFolder;
  }

  async getAIClassifiedFolder(
    content: string,
    filePath: string
  ): Promise<string> {
    let destinationFolder = "None";

    const uniqueFolders = await this.getAllFolders();
    logMessage("uniqueFolders", uniqueFolders);

    logMessage("ignore folders", this.settings.ignoreFolders);

    if (this.settings.ignoreFolders.includes("*")) {
      return this.settings.defaultDestinationPath;
    }

    const filteredFolders = uniqueFolders
      .filter(folder => folder !== filePath)
      .filter(folder => folder !== this.settings.defaultDestinationPath)
      .filter(folder => folder !== this.settings.attachmentsPath)
      .filter(folder => folder !== this.settings.logFolderPath)
      .filter(folder => folder !== this.settings.pathToWatch)
      .filter(folder => folder !== this.settings.templatePaths)
      .filter(folder => !folder.includes("_FileOrganizer2000"))
      // if  this.settings.ignoreFolders has one or more folder specified, filter them out including subfolders
      .filter(folder => {
        const hasIgnoreFolders =
          this.settings.ignoreFolders.length > 0 &&
          this.settings.ignoreFolders[0] !== "";
        if (!hasIgnoreFolders) return true;
        const isFolderIgnored = this.settings.ignoreFolders.some(ignoreFolder =>
          folder.startsWith(ignoreFolder)
        );
        return !isFolderIgnored;
      })
      .filter(folder => folder !== "/");
    logMessage("filteredFolders", filteredFolders);
    const guessedFolder = await guessRelevantFolderRouter(
      content,
      filePath,
      filteredFolders,
      this.getServerUrl(),
      this.settings.API_KEY
    );

    if (guessedFolder === null || guessedFolder === "null") {
      logMessage("no good folder, creating a new one instead");
      const newFolderName = await createNewFolderRouter(
        content,
        filePath,
        filteredFolders,
        this.settings.usePro,
        this.getServerUrl(),
        this.settings.API_KEY
      );
      destinationFolder = newFolderName;
    } else {
      destinationFolder = guessedFolder;
    }
    return destinationFolder;
  }

  async appendTag(file: TFile, tag: string) {
    // Ensure the tag starts with a hash symbol
    const formattedTag = tag.startsWith("#") ? tag : `#${tag}`;

    // Append similar tags
    if (this.settings.useSimilarTagsInFrontmatter) {
      await this.appendToFrontMatter(file, "tags", formattedTag);
      return;
    }
    await this.app.vault.append(file, `\n${formattedTag}`);
  }

  async appendSimilarTags(content: string, file: TFile) {
    // Get similar tags
    const similarTags = await this.getSimilarTags(content, file.basename);

    if (similarTags.length === 0) {
      new Notice(`No similar tags found`, 3000);
      return;
    }
    similarTags.forEach(async tag => {
      await this.appendTag(file, tag);
    });

    await this.appendToCustomLogFile(
      `Added similar tags to [[${file.basename}]]`
    );
    new Notice(`Added similar tags to ${file.basename}`, 3000);
    return;
  }

  async appendToCustomLogFile(contentToAppend: string, action = "") {
    if (!this.settings.useLogs) {
      return;
    }
    const now = new Date();
    const formattedDate = moment(now).format("YYYY-MM-DD");
    const logFilePath = `${this.settings.logFolderPath}/${formattedDate}.md`;
    // if does not exist create it
    if (!(await this.app.vault.adapter.exists(normalizePath(logFilePath)))) {
      await this.app.vault.create(logFilePath, "");
    }

    const logFile = this.app.vault.getAbstractFileByPath(logFilePath);
    if (!(logFile instanceof TFile)) {
      throw new Error(`File with path ${logFilePath} is not a markdown file`);
    }

    const formattedTime =
      now.getHours().toString().padStart(2, "0") +
      ":" +
      now.getMinutes().toString().padStart(2, "0");
    const contentWithLink = `\n - ${formattedTime} ${contentToAppend}`;
    await this.app.vault.append(logFile, contentWithLink);
  }

  validateAPIKey() {
    if (!this.settings.usePro) {
      // atm we assume no api auth for self hosted
      return true;
    }

    if (!this.settings.API_KEY) {
      throw new Error(
        "Please enter your API Key in the settings of the FileOrganizer plugin."
      );
    }
  }

  async onload() {
    await this.initializePlugin();

    this.addRibbonIcon("sparkle", "Fo2k Assistant View", () => {
      this.showAssistantSidebar();
    });

    // Register command handlers
    registerCommandHandlers(this);

    this.app.workspace.onLayoutReady(() => registerEventHandlers(this));
    this.processBacklog();
  }
  async saveSettings() {
    await this.saveData(this.settings);
  }

  async initializeChat() {
    this.addRibbonIcon("bot", "Fo2k Chat", () => {
      this.activateView();
    });

    this.registerView("ai-chat-view", leaf => new AIChatView(leaf, this));

    this.addCommand({
      id: "open-ai-chat",
      name: "Fo2k Open AI Chat",
      callback: () => {
        this.activateView();
      },
    });
  }

  async activateView() {
    const { workspace } = this.app;

    let leaf: WorkspaceLeaf | null = null;
    const leaves = workspace.getLeavesOfType("ai-chat-view");

    if (leaves.length > 0) {
      leaf = leaves[0];
    } else {
      leaf = workspace.getRightLeaf(false);
      await leaf.setViewState({ type: "ai-chat-view", active: true });
    }

    if (leaf) {
      workspace.revealLeaf(leaf);
    }
  }

  async initializePlugin() {
    await this.loadSettings();
    await this.checkAndCreateFolders();
    await this.checkAndCreateTemplates();
    await this.initializeChat();
    this.addSettingTab(new FileOrganizerSettingTab(this.app, this));
    this.registerView(
      ASSISTANT_VIEW_TYPE,
      (leaf: WorkspaceLeaf) => new AssistantViewWrapper(leaf, this)
    );
  }

  async appendTranscriptToActiveFile(
    parentFile: TFile,
    audioFileName: string,
    transcriptIterator: AsyncIterableIterator<string>
  ) {
    const transcriptHeader = `\n\n## Transcript for ${audioFileName}\n\n`;
    await this.app.vault.append(parentFile, transcriptHeader);

    for await (const chunk of transcriptIterator) {
      await this.app.vault.append(parentFile, chunk);
      // Optionally, update UI or perform actions with each chunk
    }

    new Notice(`Transcription completed for ${audioFileName}`, 5000);
  }

  async generateUniqueBackupFileName(originalFile: TFile): Promise<string> {
    const baseFileName = `${originalFile.basename}_backup_${moment().format(
      "YYYYMMDD_HHmmss"
    )}`;
    let fileName = `${baseFileName}.${originalFile.extension}`;
    let counter = 1;

    while (
      await this.app.vault.adapter.exists(
        normalizePath(`${this.settings.backupFolderPath}/${fileName}`)
      )
    ) {
      fileName = `${baseFileName}_${counter}.${originalFile.extension}`;
      counter++;
    }

    return fileName;
  }

  async backupTheFileAndAddReferenceToCurrentFile(file: TFile): Promise<TFile> {
    const backupFileName = await this.generateUniqueBackupFileName(file);
    const backupFilePath = normalizePath(
      `${this.settings.backupFolderPath}/${backupFileName}`
    );

    // Create a backup of the file
    const backupFile = await this.app.vault.copy(file, backupFilePath);

    return backupFile;
  }

  async getTemplates(): Promise<{ type: string; formattingInstruction: string }[]> {

    const templateFolder = this.app.vault.getAbstractFileByPath(this.settings.templatePaths);

    if (!templateFolder || !(templateFolder instanceof TFolder)) {
      console.error("Template folder not found or is not a valid folder.");
      return [];
    }


    const templateFiles = templateFolder.children.filter(file => file instanceof TFile) as TFile[];

    const templates = await Promise.all(
      templateFiles.map(async file => ({
        type: file.basename,
        formattingInstruction: await this.app.vault.read(file)
      }))
    );

    return templates;
  }
}<|MERGE_RESOLUTION|>--- conflicted
+++ resolved
@@ -48,10 +48,7 @@
 import { checkLicenseKey } from "./apiUtils";
 import { AIChatView } from "./views/ai-chat/view";
 import { makeApiRequest } from "./apiUtils";
-<<<<<<< HEAD
-=======
-
->>>>>>> 2a1381fb
+
 type TagCounts = {
   [key: string]: number;
 };
