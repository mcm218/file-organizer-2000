import {
  Plugin,
  Notice,
  TFolder,
  TFile,
  TAbstractFile,
  moment,
  WorkspaceLeaf,
  normalizePath,
  loadPdfJs,
} from "obsidian";
import { logMessage, formatToSafeName } from "../utils";
import { FileOrganizerSettingTab } from "./FileOrganizerSettingTab";
import { ASSISTANT_VIEW_TYPE, AssistantViewWrapper } from "./AssistantView";
import Jimp from "jimp";
import {
  configureTask,
  createOllamaInstance,
  createOpenAIInstance,
} from "../standalone/models";

import {
  classifyDocumentRouter,
  createNewFolderRouter,
  extractTextFromImageRouter,
  fetchChunksForConceptRouter,
  formatDocumentContentRouter,
  generateAliasVariationsRouter,
  generateDocumentTitleRouter,
  generateRelationshipsRouter,
  generateTagsRouter,
  guessRelevantFolderRouter,
  identifyConceptsRouter,
  transcribeAudioRouter,
} from "./aiServiceRouter";

type TagCounts = {
  [key: string]: number;
};

class FileOrganizerSettings {
  API_KEY = "";
  useLogs = true;
  defaultDestinationPath = "_FileOrganizer2000/Processed";
  attachmentsPath = "_FileOrganizer2000/Processed/Attachments";
  pathToWatch = "_FileOrganizer2000/Inbox";
  logFolderPath = "_FileOrganizer2000/Logs";
  useSimilarTags = true; // default value is true
  renameDocumentTitle = false; // default value is true

  useAutoAppend = false;
  usePro = true;
  useSimilarTagsInFrontmatter = false;
  // enableEarlyAccess = false;
  // earlyAccessCode = "";
  processedTag = false;
  // new formatting
  templatePaths = "_FileOrganizer2000/Templates";
  // experimental features settings
  enableAliasGeneration = false;
  enableAtomicNotes = false;
  enableSimilarFiles = false;

  enableDocumentClassification = false;
  renameUntitledOnly = true;

  ignoreFolders = [""];
  stagingFolder = ".fileorganizer2000/staging";
  disableImageAnnotation = false;

  enableAnthropic = false;
  anthropicApiKey = "";
  anthropicModel = "claude-3-opus-20240229";

  enableOpenAI = true;
  openAIApiKey = "";
  openAIModel = "gpt-4o";

  enableOllama = false;
  ollamaUrl = "http://localhost:11434/api";
  // ollamaModel = "mistral";

  taggingModel = "gpt-4o";
  foldersModel = "gpt-4o";
  relationshipsModel = "gpt-4o";
  nameModel = "gpt-4o";
  classifyModel = "gpt-4o";
  visionModel = "gpt-4o";
  formatModel = "gpt-4o";
  ollamaModels: string[] = ["codegemma"];
  openAIBaseUrl = "https://api.openai.com/v1";
<<<<<<< HEAD
  openAIApiKey = "";
=======
>>>>>>> ebd310a2

  userModels: {
    [key: string]: {
      url: string;
      apiKey: string;
      provider: "openai" | "ollama" | "anthropic";
    };
  } = {};
}

const validImageExtensions = ["png", "jpg", "jpeg", "gif", "svg", "webp"];
const validAudioExtensions = [
  "mp3",
  "mp4",
  "mpeg",
  "mpga",
  "m4a",
  "wav",
  "webm",
];
const validMediaExtensions = [...validImageExtensions, ...validAudioExtensions];
const validTextExtensions = ["md", "txt"];

const validExtensions = [
  ...validMediaExtensions,
  ...validTextExtensions,
  "pdf",
];

const isValidExtension = (extension: string) => {
  if (!validExtensions.includes(extension)) {
    new Notice("Sorry, FileOrganizer does not support this file type.");
    return false;
  }
  return true;
};
// determine sever url
const serverUrl =
  process.env.NODE_ENV == "development"
    ? "http://localhost:3000"
    : "https://app.fileorganizer2000.com";

logMessage(`Server URL: ${serverUrl}`);

// move to utils later
// @ts-ignore
export async function makeApiRequest<T>(
  requestFn: () => Promise<T>
): Promise<T> {
  try {
    return await requestFn();
  } catch (error) {
    console.error("API request error:", error);
    if (error.status === 429) {
      new Notice(
        "File Organizer 2000: You have reached your monthly limit. It will be reset on the first day of the next month.",
        6000
      );
    } else {
      new Notice("An error occurred while processing the request.", 6000);
      console.error("API request error:", error);
    }
    throw error;
  }
}
export interface FileMetadata {
  instructions: {
    shouldAnnotate: boolean;
    shouldClassify: boolean;
    shouldAppendAlias: boolean;
    shouldAppendSimilarTags: boolean;
    shouldRename: boolean;
  };
  classification?: string;
  originalText: string;
  originalPath: string | undefined;
  originalName: string;
  aiFormattedText: string;
  newName: string;
  newPath: string;
  markAsProcessed: boolean;
  isMedia: boolean;
  aliases: string[];
  similarTags: string[];
}

export default class FileOrganizer extends Plugin {
  settings: FileOrganizerSettings;

  // all files in inbox will go through this function
  async processFileV2(originalFile: TFile, oldPath?: string): Promise<void> {
    try {
      new Notice(`Looking at ${originalFile.basename}`, 3000);

      if (
        !originalFile.extension ||
        !isValidExtension(originalFile.extension)
      ) {
        return;
      }

      await this.checkAndCreateFolders();

      const text = await this.getTextFromFile(originalFile);
      // we trim text to 128k tokens before passing it to the model
      // const trimmedText = await this.trimContentToTokenLimit(text, 128 * 1000);
      const instructions = await this.generateInstructions(
        originalFile,
        text
      );
      const metadata = await this.generateMetadata(
        originalFile,
        instructions,
        text,
        oldPath
      );
      console.log({metadata})
      await this.executeInstructions(metadata, originalFile, text);
    } catch (error) {
      new Notice(`Error processing ${originalFile.basename}`, 3000);
      new Notice(error.message, 6000);
      console.error(error);
    }
  }

  async generateInstructions(
    file: TFile,
    text: string
  ): Promise<FileMetadata["instructions"]> {
    const shouldAnnotate =
      !this.settings.disableImageAnnotation &&
      validImageExtensions.includes(file.extension);
    const shouldClassify = this.settings.enableDocumentClassification;
    const shouldAppendAlias = this.settings.enableAliasGeneration;
    const shouldAppendSimilarTags = this.settings.useSimilarTags;
    const shouldRename = this.shouldRename(file);

    return {
      shouldAnnotate,
      shouldClassify,
      shouldAppendAlias,
      shouldAppendSimilarTags,
      shouldRename,
    };
  }

  async generateMetadata(
    file: TFile,
    instructions: FileMetadata["instructions"],
    textToFeedAi: string,
    oldPath?: string
  ): Promise<FileMetadata> {
    const documentName = instructions.shouldRename
      ? await this.generateNameFromContent(textToFeedAi)
      : file.basename;

    const classificationResult = instructions.shouldClassify
      ? await this.classifyAndFormatDocumentV2(file, textToFeedAi)
      : null;

    const classification = classificationResult?.type;
    const aiFormattedText = classificationResult?.formattedText || "";

    const newPath = await this.getAIClassifiedFolder(textToFeedAi, file.path);

    const aliases = instructions.shouldAppendAlias
      ? await this.generateAliasses(documentName, textToFeedAi)
      : [];

    const similarTags = instructions.shouldAppendSimilarTags
      ? await this.getSimilarTags(textToFeedAi, documentName)
      : [];

    return {
      instructions,
      classification,
      originalText: textToFeedAi,
      originalPath: oldPath,
      originalName: file.basename,
      aiFormattedText,
      isMedia: validMediaExtensions.includes(file.extension),
      markAsProcessed: true,
      newName: documentName,
      newPath,
      aliases,
      similarTags,
    };
  }

  async retrieveFileToModify(originalFile: TFile, isMedia: boolean) {
    if (isMedia) {
      this.appendToCustomLogFile(`Created markdown find to annotate media`);
      return await this.app.vault.create(
        `${this.settings.defaultDestinationPath}/${originalFile.basename}.md`,
        ""
      );
    }

    return originalFile;
  }

  async executeInstructions(
    metadata: FileMetadata,
    fileBeingProcessed: TFile,
    text: string
  ): Promise<void> {
    // create a new markdown file in default folder
    const fileToOrganize = await this.retrieveFileToModify(
      fileBeingProcessed,
      metadata.isMedia
    );

    // if it should be renamed replace the file name with the new name
    await this.moveFile(fileToOrganize, metadata.newName, metadata.newPath);
    if (metadata.instructions.shouldRename) {
      this.appendToCustomLogFile(
        `Renamed ${metadata.originalName} to [[${fileToOrganize.basename}]]`
      );
      this.appendToCustomLogFile(
        `Organized [[${fileToOrganize.basename}]] into ${metadata.newPath}`
      );
    }

    // if it should be classified replace the content with the formatted text
    if (metadata.instructions.shouldClassify && metadata.classification) {
      await this.app.vault.modify(fileToOrganize, metadata.aiFormattedText);
      this.appendToCustomLogFile(
        `Classified [[${metadata.newName}]] as ${metadata.classification} and formatted it with [[${this.settings.templatePaths}/${metadata.classification}]]`
      );
    }

    if (metadata.isMedia) {
      const mediaFile = fileBeingProcessed;

      !metadata.instructions.shouldClassify &&
        metadata.classification &&
        (await this.app.vault.append(fileToOrganize, text));

      await this.moveToAttachmentFolder(fileBeingProcessed, metadata.newName);
      this.appendToCustomLogFile(
        `Moved [[${mediaFile.basename}.${mediaFile.extension}]] to attachments folders`
      );

      await this.appendAttachment(fileToOrganize, mediaFile);
      this.appendToCustomLogFile(`Added attachment to [[${metadata.newName}]]`);
    }

    if (
      metadata.instructions.shouldAppendSimilarTags &&
      metadata.similarTags.length > 0
    ) {
      for (const tag of metadata.similarTags) {
        await this.appendTag(fileToOrganize, tag);
      }
      this.appendToCustomLogFile(
        `Appended similar tags to [[${fileToOrganize.basename}]]`
      );
    }
  }

  async trimContentToTokenLimit(
    content: string,
    tokenLimit: number
  ): Promise<string> {
    const encoding = getEncoding("cl100k_base");
    const tokens = encoding.encode(content);
    console.log("tokens", tokens);

    if (tokens.length > tokenLimit) {
      const trimmedTokens = tokens.slice(0, tokenLimit);
      return encoding.decode(trimmedTokens);
    }
    return content;
  }
  updateOpenAIConfig() {
    createOpenAIInstance(
      this.settings.openAIApiKey,
      this.settings.openAIModel,
      this.settings.openAIBaseUrl
    );
  }
  async generateAliasses(name: string, content: string): Promise<string[]> {
    return await generateAliasVariationsRouter(
      name,
      content,
      this.settings.usePro,
      serverUrl,
      this.settings.API_KEY
    );
  }

  async createMetadataFile(file: TFile, metadata: Record<string, any>) {
    const metadataFolderPath = "_FileOrganizer2000/.metadata";
    await this.ensureFolderExists(metadataFolderPath);

    const metadataFilePath = `${metadataFolderPath}/.${file.basename}.json`;
    const metadataContent = JSON.stringify(metadata, null, 2);

    await this.app.vault.create(metadataFilePath, metadataContent);
  }
  shouldRename(file: TFile): boolean {
    const isRenameEnabled = this.settings.renameDocumentTitle;
    const isUntitledFile = /^untitled/i.test(file.basename);
    if (file.extension !== "md") {
      console.log("renaming non markdown file");
      return true;
    }

    if (!isRenameEnabled) {
      return false;
    }

    if (this.settings.renameUntitledOnly && !isUntitledFile) {
      return false;
    }

    return true;
  }
  async formatContentV2(
    file: TFile,
    content: string,
    formattingInstruction: string
  ): Promise<string> {
    try {
      const formattedContent = await formatDocumentContentRouter(
        content,
        formattingInstruction,
        this.settings.usePro,
        serverUrl,
        this.settings.API_KEY
      );
      return formattedContent;
    } catch (error) {
      console.error("Error formatting content:", error); // Added error logging
      new Notice("An error occurred while formatting the content.", 6000); // Added user notice
    }
    return "";
  }
  async classifyAndFormatDocumentV2(file: TFile, content: string) {
    const classification = await this.classifyContent(content, file.basename);
    if (classification) {
      const formattedText = await this.formatContentV2(
        file,
        content,
        classification.formattingInstruction
      );
      return {
        type: classification.type,
        formattingInstruction: classification.formattingInstruction,
        formattedText,
      };
    }
    return null;
  }

  async formatContent(
    file: TFile,
    content: string,
    formattingInstruction: string
  ): Promise<void> {
    try {
      const formattedContent = await formatDocumentContentRouter(
        content,
        formattingInstruction,
        this.settings.usePro,
        serverUrl,
        this.settings.API_KEY
      );
      await this.app.vault.modify(file, formattedContent);
    } catch (error) {
      console.error("Error formatting content:", error); // Added error logging
      new Notice("An error occurred while formatting the content.", 6000); // Added user notice
    }
  }

  async classifyAndFormatDocument(file: TFile, content: string) {
    const classification = await this.classifyContent(content, file.basename);

    if (classification) {
      await this.formatContent(
        file,
        content,
        classification.formattingInstruction
      );
      return classification;
    }
    return null;
  }
  async createFileInInbox(content: string): Promise<void> {
    const fileName = `chunk_${Date.now()}.md`;
    const filePath = `${this.settings.pathToWatch}/${fileName}`;
    await this.app.vault.create(filePath, content);
    await this.processFileV2(
      this.app.vault.getAbstractFileByPath(filePath) as TFile
    );
  }

  async identifyConcepts(content: string): Promise<string[]> {
    return await identifyConceptsRouter(
      content,
      this.settings.usePro,
      serverUrl,
      this.settings.API_KEY
    );
  }

  async fetchChunkForConcept(
    content: string,
    concept: string
  ): Promise<{ content: string }> {
    return await fetchChunksForConceptRouter(
      content,
      concept,
      this.settings.usePro,
      serverUrl,
      this.settings.API_KEY
    );
  }
  // we use this to keep track if we have already processed a file vs not
  // to indicate it to our users (aka they won't need to send it to inbox again)
  async tagAsProcessed(file: TFile) {
    if (!this.settings.processedTag) {
      return;
    }
    const tag = "#fo2k";
    this.appendTag(file, tag);
  }

  async getClassifications(): Promise<
    { type: string; formattingInstruction: string }[]
  > {
    const templateFolder = this.app.vault.getAbstractFileByPath(
      this.settings.templatePaths
    );

    if (!templateFolder || !(templateFolder instanceof TFolder)) {
      console.error("Template folder not found or is not a valid folder.");
      return [];
    }

    const templateFiles: TFile[] = templateFolder.children.filter(
      (file) => file instanceof TFile
    ) as TFile[];

    const classifications = await Promise.all(
      templateFiles.map(async (file) => ({
        type: file.basename,
        formattingInstruction: await this.app.vault.read(file),
      }))
    );

    return classifications;
  }
  async extractTextFromPDF(file: TFile): Promise<string> {
    const pdfjsLib = await loadPdfJs(); // Ensure PDF.js is loaded
    console.log("extracting text from pdf");
    try {
      const arrayBuffer = await this.app.vault.readBinary(file);
      const bytes = new Uint8Array(arrayBuffer);
      const doc = await pdfjsLib.getDocument({ data: bytes }).promise;
      let text = "";
      for (let pageNum = 1; pageNum <= doc.numPages; pageNum++) {
        const page = await doc.getPage(pageNum);
        const textContent = await page.getTextContent();
        console.log("textContent", textContent);
        text += textContent.items.map((item) => item.str).join(" ");
      }
      return text;
    } catch (error) {
      console.error(`Error extracting text from PDF: ${error}`);
      return "";
    }
  }

  async generateTranscriptFromAudio(file: TFile) {
    new Notice(
      `Generating transcription for ${file.basename} this can take up to a minute`,
      8000
    );
    try {
      const arrayBuffer = await this.app.vault.readBinary(file);
      const fileContent = Buffer.from(arrayBuffer);
      const encodedAudio = fileContent.toString("base64");
      logMessage(`Encoded: ${encodedAudio.substring(0, 20)}...`);

      const postProcessedText = await transcribeAudioRouter(
        encodedAudio,
        file.extension,
        {
          usePro: this.settings.usePro,
          serverUrl,
          fileOrganizerApiKey: this.settings.API_KEY,
          openAIApiKey: this.settings.openAIApiKey,
        }
      );
      return postProcessedText;
    } catch (e) {
      console.error("Error generating transcript", e);
      new Notice("Error generating transcript", 3000);
      return "";
    }
  }

  async classifyContent(
    content: string,
    name: string
  ): Promise<{ type: string; formattingInstruction: string } | null> {
    const classifications = await this.getClassifications();
    const templateNames = classifications.map((c) => c.type);

    const documentType = await classifyDocumentRouter(
      content,
      name,
      templateNames,
      this.settings.usePro,
      serverUrl,
      this.settings.API_KEY
    );

    logMessage("documentType", documentType);

    const selectedClassification = classifications.find(
      (c) => c.type.toLowerCase() === documentType.toLowerCase()
    );

    if (selectedClassification) {
      return {
        type: selectedClassification.type,
        formattingInstruction: selectedClassification.formattingInstruction,
      };
    }

    return null;
  }

  /* experimental above until further notice */

  async organizeFile(file: TFile, content: string) {
    const destinationFolder = await this.getAIClassifiedFolder(
      content,
      file.path
    );
    new Notice(`Most similar folder: ${destinationFolder}`, 3000);
    await this.moveFile(file, file.basename, destinationFolder);
  }

  // let's unpack this into processFileV2
  async renameTagAndOrganize(file: TFile, content: string, fileName: string) {
    const destinationFolder = await this.getAIClassifiedFolder(
      content,
      file.path
    );
    new Notice(`Most similar folder: ${destinationFolder}`, 3000);
    await this.appendAlias(file, file.basename);
    await this.moveFile(file, fileName, destinationFolder);
    await this.appendSimilarTags(content, file);
  }

  async showAssistantSidebar() {
    this.app.workspace.detachLeavesOfType(ASSISTANT_VIEW_TYPE);

    await this.app.workspace.getRightLeaf(false).setViewState({
      type: ASSISTANT_VIEW_TYPE,
      active: true,
    });

    this.app.workspace.revealLeaf(
      this.app.workspace.getLeavesOfType(ASSISTANT_VIEW_TYPE)[0]
    );
  }

  async getTextFromFile(file: TFile): Promise<string> {
    switch (true) {
      case file.extension === "md":
        return await this.app.vault.read(file);
      case file.extension === "pdf": {
        console.log("pdf");
        const pdfContent = await this.extractTextFromPDF(file);
        console.log("content", pdfContent);
        return pdfContent;
      }
      case validImageExtensions.includes(file.extension):
        return await this.generateImageAnnotation(file);
      case validAudioExtensions.includes(file.extension):
        return await this.generateTranscriptFromAudio(file);
      default:
        throw new Error(`Unsupported file type: ${file.extension}`);
    }
  }

  // adds an attachment to a file using the ![[attachment]] syntax
  async appendAttachment(markdownFile: TFile, attachmentFile: TFile) {
    await this.app.vault.append(markdownFile, `![[${attachmentFile.name}]]`);
  }
  async appendToFrontMatter(file: TFile, key: string, value: string) {
    await this.app.fileManager.processFrontMatter(file, (frontmatter) => {
      if (!frontmatter.hasOwnProperty(key)) {
        frontmatter[key] = [value];
      } else if (!Array.isArray(frontmatter[key])) {
        frontmatter[key] = [frontmatter[key], value];
      } else {
        frontmatter[key].push(value);
      }
    });
  }

  async appendAlias(file: TFile, alias: string) {
    this.appendToFrontMatter(file, "aliases", alias);
  }

  // creates a .md file with a humean readable name guessed from the content
  async createMarkdownFileFromText(content: string) {
    const now = new Date();
    const formattedNow = now.toISOString().replace(/[-:.TZ]/g, "");
    let name = formattedNow;
    try {
      name = await this.generateNameFromContent(content);
    } catch (error) {
      console.error("Error processing file:", error.status);
      new Notice("Could not set a human readable name.");
    }
    const safeName = formatToSafeName(name);

    let outputFilePath = `/${this.settings.defaultDestinationPath}/${safeName}.md`;
    const existingFile = this.app.vault.getAbstractFileByPath(outputFilePath);

    if (existingFile) {
      const timestamp = Date.now();
      const timestampedFileName = `${safeName}_${timestamp}`;
      outputFilePath = `/${this.settings.defaultDestinationPath}/${timestampedFileName}.md`;
    }
    const file = await this.app.vault.create(outputFilePath, content);
    return file;
  }

  async moveFile(
    file: TFile,
    humanReadableFileName: string,
    destinationFolder = ""
  ) {
    let destinationPath = `${destinationFolder}/${humanReadableFileName}.${file.extension}`;
    if (await this.app.vault.adapter.exists(normalizePath(destinationPath))) {
      const timestamp = Date.now();
      const timestampedFileName = `${humanReadableFileName}_${timestamp}`;

      await this.appendToCustomLogFile(
        `File [[${humanReadableFileName}]] already exists. Renaming to [[${timestampedFileName}]]`
      );
      destinationPath = `${destinationFolder}/${timestampedFileName}.${file.extension}`;
    }
    await this.ensureFolderExists(destinationFolder);
    await this.app.vault.rename(file, `${destinationPath}`);
    return file;
  }

  async getSimilarFiles(fileToCheck: TFile): Promise<string[]> {
    if (!fileToCheck) {
      return [];
    }

    const activeFileContent = await this.app.vault.read(fileToCheck);
    logMessage("activeFileContent", activeFileContent);
    const settingsPaths = [
      this.settings.pathToWatch,
      this.settings.defaultDestinationPath,
      this.settings.attachmentsPath,
      this.settings.logFolderPath,
      this.settings.templatePaths,
    ];
    const allFiles = this.app.vault.getMarkdownFiles();
    // remove any file path that is part of the settingsPath
    const allFilesFiltered = allFiles.filter(
      (file) =>
        !settingsPaths.some((path) => file.path.includes(path)) &&
        file.path !== fileToCheck.path
    );

    const fileContents = allFilesFiltered.map((file) => ({
      name: file.path,
    }));

    const similarFiles = await generateRelationshipsRouter(
      activeFileContent,
      fileContents,
      this.settings.usePro,
      serverUrl,
      this.settings.API_KEY
    );

    return similarFiles.filter(
      (file: string) =>
        !settingsPaths.some((path) => file.includes(path)) &&
        !this.settings.ignoreFolders.includes(file)
    );
  }

  async moveToAttachmentFolder(file: TFile, newFileName: string) {
    const destinationFolder = this.settings.attachmentsPath;
    return await this.moveFile(file, newFileName, destinationFolder);
  }

  async generateNameFromContent(content: string): Promise<string> {
    const name = await generateDocumentTitleRouter(
      content,
      this.settings.usePro,
      serverUrl,
      this.settings.API_KEY
    );
    return formatToSafeName(name);
  }

  async compressImage(fileContent: Buffer): Promise<Buffer> {
    const image = await Jimp.read(fileContent);

    // Check if the image is bigger than 1000 pixels in either width or height
    if (image.getWidth() > 1000 || image.getHeight() > 1000) {
      // Resize the image to a maximum of 1000x1000 while preserving aspect ratio
      image.scaleToFit(1000, 1000);
    }

    const resizedImage = await image.getBufferAsync(Jimp.MIME_PNG);
    return resizedImage;
  }

  isWebP(fileContent: Buffer): boolean {
    // Check if the file starts with the WebP signature
    return (
      fileContent.slice(0, 4).toString("hex") === "52494646" &&
      fileContent.slice(8, 12).toString("hex") === "57454250"
    );
  }

  // main.ts
  async generateImageAnnotation(file: TFile, customPrompt?: string) {
    new Notice(
      `Generating annotation for ${file.basename} this can take up to a minute`,
      8000
    );

    const arrayBuffer = await this.app.vault.readBinary(file);
    const fileContent = Buffer.from(arrayBuffer);
    const imageSize = fileContent.byteLength;
    const imageSizeInMB2 = imageSize / (1024 * 1024);
    logMessage(`Image size: ${imageSizeInMB2.toFixed(2)} MB`);

    let processedArrayBuffer: ArrayBuffer;

    if (!this.isWebP(fileContent)) {
      // Compress the image if it's not a WebP
      const resizedImage = await this.compressImage(fileContent);
      processedArrayBuffer = resizedImage.buffer;
    } else {
      // If it's a WebP, use the original file content directly
      processedArrayBuffer = arrayBuffer;
    }

    const processedContent = await extractTextFromImageRouter(
      processedArrayBuffer,
      this.settings.usePro,
      serverUrl,
      this.settings.API_KEY
    );

    return processedContent;
  }
  async ensureFolderExists(folderPath: string) {
    if (!(await this.app.vault.adapter.exists(folderPath))) {
      await this.app.vault.createFolder(folderPath);
    }
  }

  async checkAndCreateFolders() {
    this.ensureFolderExists(this.settings.pathToWatch);
    this.ensureFolderExists(this.settings.defaultDestinationPath);
    this.ensureFolderExists(this.settings.attachmentsPath);
    this.ensureFolderExists(this.settings.logFolderPath);
    this.ensureFolderExists(this.settings.templatePaths);
    // used to store info about changes
    this.ensureFolderExists(this.settings.stagingFolder);
  }

  async getBacklog() {
    const allFiles = this.app.vault.getFiles();
    const pendingFiles = allFiles.filter((file) =>
      file.path.includes(this.settings.pathToWatch)
    );
    return pendingFiles;
  }
  async processBacklog() {
    const pendingFiles = await this.getBacklog();
    for (const file of pendingFiles) {
      await this.processFileV2(file);
    }
  }
  async getSimilarTags(content: string, fileName: string): Promise<string[]> {
    const tags: string[] = await this.getAllTags();

    if (tags.length === 0) {
      console.log("No tags found");
      return [];
    }

    return await generateTagsRouter(
      content,
      fileName,
      tags,
      this.settings.usePro,
      serverUrl,
      this.settings.API_KEY
    );
  }

  async getAllTags(): Promise<string[]> {
    // Fetch all tags from the vault
    // @ts-ignore
    const tags: TagCounts = this.app.metadataCache.getTags();

    // If no tags are found, return an empty array
    if (Object.keys(tags).length === 0) {
      logMessage("No tags found");
      return [];
    }

    // Sort tags by their occurrence count in descending order
    const sortedTags = Object.entries(tags).sort((a, b) => b[1] - a[1]);

    // Return the list of sorted tags
    return sortedTags.map((tag) => tag[0]);
  }

  isTFolder(file: TAbstractFile): file is TFolder {
    return file instanceof TFolder;
  }

  getAllFolders(): string[] {
    const allFiles = this.app.vault.getAllLoadedFiles();
    const folderPaths = allFiles
      .filter((file) => this.isTFolder(file))
      .map((folder) => folder.path);

    const uniqueFolders = [...new Set(folderPaths)];
    // logMessage("uniqueFolders", uniqueFolders);
    return uniqueFolders;
  }

  async getAIClassifiedFolder(
    content: string,
    filePath: string
  ): Promise<string> {
    let destinationFolder = "None";

    const uniqueFolders = await this.getAllFolders();
    logMessage("uniqueFolders", uniqueFolders);

    logMessage("ignore folders", this.settings.ignoreFolders);

    const filteredFolders = uniqueFolders
      .filter((folder) => folder !== filePath)
      .filter((folder) => folder !== this.settings.defaultDestinationPath)
      .filter((folder) => folder !== this.settings.attachmentsPath)
      .filter((folder) => folder !== this.settings.logFolderPath)
      .filter((folder) => folder !== this.settings.pathToWatch)
      .filter((folder) => folder !== this.settings.templatePaths)
      .filter((folder) => !folder.includes("_FileOrganizer2000"))
      // if  this.settings.ignoreFolders has one or more folder specified, filter them out including subfolders
      .filter((folder) => {
        const hasIgnoreFolders =
          this.settings.ignoreFolders.length > 0 &&
          this.settings.ignoreFolders[0] !== "";
        if (!hasIgnoreFolders) return true;
        const isFolderIgnored = this.settings.ignoreFolders.some(
          (ignoreFolder) => folder.startsWith(ignoreFolder)
        );
        return !isFolderIgnored;
      })
      .filter((folder) => folder !== "/");
    logMessage("filteredFolders", filteredFolders);
    const guessedFolder = await guessRelevantFolderRouter(
      content,
      filePath,
      filteredFolders,
      this.settings.usePro,
      serverUrl,
      this.settings.API_KEY
    );

    if (guessedFolder === null || guessedFolder === "null") {
      logMessage("no good folder, creating a new one instead");
      const newFolderName = await createNewFolderRouter(
        content,
        filePath,
        filteredFolders,
        this.settings.usePro,
        serverUrl,
        this.settings.API_KEY
      );
      destinationFolder = newFolderName;
    } else {
      destinationFolder = guessedFolder;
    }
    return destinationFolder;
  }

  async appendTag(file: TFile, tag: string) {
    // Append similar tags
    if (this.settings.useSimilarTagsInFrontmatter) {
      await this.appendToFrontMatter(file, "tags", tag);
      return;
    }
    await this.app.vault.append(file, `\n${tag}`);
  }

  async appendSimilarTags(content: string, file: TFile) {
    // Get similar tags
    const similarTags = await this.getSimilarTags(content, file.basename);

    if (similarTags.length === 0) {
      new Notice(`No similar tags found`, 3000);
      return;
    }
    similarTags.forEach(async (tag) => {
      await this.appendTag(file, tag);
    });

    await this.appendToCustomLogFile(
      `Added similar tags to [[${file.basename}]]`
    );
    new Notice(`Added similar tags to ${file.basename}`, 3000);
    return;
  }

  async appendToCustomLogFile(contentToAppend: string, action = "") {
    if (!this.settings.useLogs) {
      return;
    }
    const now = new Date();
    const formattedDate = moment(now).format("YYYY-MM-DD");
    const logFilePath = `${this.settings.logFolderPath}/${formattedDate}.md`;
    // if does not exist create it
    if (!(await this.app.vault.adapter.exists(normalizePath(logFilePath)))) {
      await this.app.vault.create(logFilePath, "");
    }

    const logFile = this.app.vault.getAbstractFileByPath(logFilePath);
    if (!(logFile instanceof TFile)) {
      throw new Error(`File with path ${logFilePath} is not a markdown file`);
    }

    const formattedTime =
      now.getHours().toString().padStart(2, "0") +
      ":" +
      now.getMinutes().toString().padStart(2, "0");
    const contentWithLink = `\n - ${formattedTime} ${contentToAppend}`;
    await this.app.vault.append(logFile, contentWithLink);
  }

  validateAPIKey() {
    if (!this.settings.usePro) {
      // atm we assume no api auth for self hosted
      return true;
    }

    if (!this.settings.API_KEY) {
      throw new Error(
        "Please enter your API Key in the settings of the FileOrganizer plugin."
      );
    }
  }

  initalizeModels() {
    this.updateOpenAIConfig();
    createOpenAIInstance(
      this.settings.openAIApiKey,
      this.settings.openAIModel || "gpt-4o",
      this.settings.openAIBaseUrl
    );

    if (this.settings.enableOllama) {
      const ollamaModel = this.settings.ollamaModels[0];
      createOllamaInstance(ollamaModel, {
        baseURL: this.settings.ollamaUrl,
      });
    }

    // Configure tasks with default models
    configureTask("tagging", this.settings.taggingModel || "gpt-4o");
    configureTask("folders", this.settings.foldersModel || "gpt-4o");
    configureTask(
      "relationships",
      this.settings.relationshipsModel || "gpt-4o"
    );
    configureTask("name", this.settings.nameModel || "gpt-4o");
    configureTask("classify", this.settings.classifyModel || "gpt-4o");
    configureTask("vision", this.settings.visionModel || "gpt-4o");
    configureTask("format", this.settings.formatModel || "gpt-4o");
  }

  async onload() {
    await this.initializePlugin();

    this.initalizeModels();

    // configureTask("audio", "whisper-1");

    this.addRibbonIcon("sparkle", "Fo2k Assistant View", () => {
      this.showAssistantSidebar();
    });

    // on layout ready register event handlers
    this.addCommand({
      id: "append-existing-tags",
      name: "Append existing tags",
      callback: async () => {
        const activeFile = this.app.workspace.getActiveFile();
        if (activeFile) {
          const fileContent = await this.getTextFromFile(activeFile);
          await this.appendSimilarTags(fileContent, activeFile);
        }
      },
    });

    this.addCommand({
      id: "show-assistant",
      name: "Show Assistant",
      callback: async () => {
        await this.showAssistantSidebar();
      },
    });

    this.addCommand({
      id: "add-to-inbox",
      name: "Put in inbox",
      callback: async () => {
        const activeFile = this.app.workspace.getActiveFile();
        if (activeFile) {
          await this.processFileV2(activeFile);
        }
      },
    });

    this.addCommand({
      id: "organize-text-file",
      name: "Organize text file",
      callback: async () => {
        const activeFile = this.app.workspace.getActiveFile();
        if (activeFile) {
          const fileContent = await this.getTextFromFile(activeFile);
          await this.organizeFile(activeFile, fileContent);
        }
      },
    });

    console.log("FileOrganizer2000 loaded");
    console.log("Settings", this.settings);
    this.app.workspace.onLayoutReady(this.registerEventHandlers.bind(this));
    this.processBacklog();
  }
  async loadSettings() {
    this.settings = Object.assign(
      {},
      new FileOrganizerSettings(),
      await this.loadData()
    );
  }
  async saveSettings() {
    await this.saveData(this.settings);
  }

  async initializePlugin() {
    await this.loadSettings();
    await this.checkAndCreateFolders();
    this.addSettingTab(new FileOrganizerSettingTab(this.app, this));
    this.registerView(
      ASSISTANT_VIEW_TYPE,
      (leaf: WorkspaceLeaf) => new AssistantViewWrapper(leaf, this)
    );
  }

  async appendTranscriptToActiveFile(
    parentFile: TFile,
    audioFileName: string,
    transcript: string
  ) {
    const transcriptBlock = `\n\n## Transcript for ${audioFileName}\n\n${transcript}`;
    await this.app.vault.append(parentFile, transcriptBlock);
  }

  registerEventHandlers() {
    // inbox events
    this.registerEvent(
      this.app.vault.on("create", (file) => {
        console.log("file created", file);
        console.log("path to watch", this.settings.pathToWatch);
        if (!file.path.includes(this.settings.pathToWatch)) return;
        if (file instanceof TFile) {
          this.processFileV2(file);
        }
      })
    );
    this.registerEvent(
      this.app.vault.on("rename", (file, oldPath) => {
        console.log("file created", file);
        console.log("path to watch", this.settings.pathToWatch);
        if (!file.path.includes(this.settings.pathToWatch)) return;
        if (file instanceof TFile) {
          this.processFileV2(file, oldPath);
        }
      })
    );
  }
}<|MERGE_RESOLUTION|>--- conflicted
+++ resolved
@@ -89,10 +89,7 @@
   formatModel = "gpt-4o";
   ollamaModels: string[] = ["codegemma"];
   openAIBaseUrl = "https://api.openai.com/v1";
-<<<<<<< HEAD
-  openAIApiKey = "";
-=======
->>>>>>> ebd310a2
+
 
   userModels: {
     [key: string]: {
